[package]
name = "reedline-repl-rs"
version = "1.0.6"
authors = [
    "Artur Hallmann <arturh@arturh.de>",
    "Jack Lund <jackl@geekheads.net>",
]
description = "Library to generate a fancy REPL for your application based on reedline and clap"
license = "MIT"
repository = "https://github.com/arturh85/reedline-repl-rs"
homepage = "https://github.com/arturh85/reedline-repl-rs"
readme = "README.md"
keywords = ["repl", "interpreter", "clap"]
categories = ["command-line-interface"]
edition = "2021"

# See more keys and their definitions at https://doc.rust-lang.org/cargo/reference/manifest.html

[dependencies]
<<<<<<< HEAD
reedline = "0.21.0"
nu-ansi-term = { version = "0.49.0" }
=======
reedline = "0.22.0"
nu-ansi-term = { version = "0.47.0" }
>>>>>>> 6f9e0d18
crossterm = { version = "0.26.1" }
yansi = "0.5.1"
regex = "1"
clap = "4"

[dev-dependencies]
tokio = { version = "1", features = [
    "macros",
    "rt-multi-thread",
] } # only for async example

[target.'cfg(windows)'.dependencies]
winapi-util = "0.1.5"

[features]
default = []
async = []
scripts = []
macro = ["clap/cargo"]

[[example]]
name = "async"
required-features = ["async"]

[[example]]
name = "macro"
required-features = ["macro"]<|MERGE_RESOLUTION|>--- conflicted
+++ resolved
@@ -17,13 +17,8 @@
 # See more keys and their definitions at https://doc.rust-lang.org/cargo/reference/manifest.html
 
 [dependencies]
-<<<<<<< HEAD
-reedline = "0.21.0"
+reedline = "0.22.0"
 nu-ansi-term = { version = "0.49.0" }
-=======
-reedline = "0.22.0"
-nu-ansi-term = { version = "0.47.0" }
->>>>>>> 6f9e0d18
 crossterm = { version = "0.26.1" }
 yansi = "0.5.1"
 regex = "1"
